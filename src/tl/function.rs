use serde::{Deserialize, Serialize};
use strum::IntoStaticStr;

use crate::tl::stack::TvmStackEntry;
use crate::tl::types::{
    AccountAddress, BlockId, BlockIdExt, BlocksAccountTransactionId, InternalTransactionId,
    Options, SmcMethodId,
};
use crate::tl::Base64Standard;

#[derive(IntoStaticStr, Serialize, Deserialize, Debug, Clone, PartialEq, Eq, Hash)]
#[serde(tag = "@type", rename_all = "camelCase")]
pub enum TonFunction {
    // tonlib_api.tl, line 210
    LiteServerInfo {
        now: i64,
        version: i32,
        capabilities: i64,
    },
    // tonlib_api.tl, line 232
    Init {
        options: Options,
    },
    //tonlib_api.tl, line 260
    #[serde(rename = "raw.getAccountState")]
    RawGetAccountState {
        account_address: AccountAddress,
    },
    // tonlib_api.tl, line 262
    #[serde(rename = "raw.getTransactions")]
    RawGetTransactions {
        account_address: AccountAddress,
        from_transaction_id: InternalTransactionId,
    },
    // tonlib_api.tl, line 263
    #[serde(rename = "raw.getTransactionsV2")]
    RawGetTransactionsV2 {
        account_address: AccountAddress,
        from_transaction_id: InternalTransactionId,
        count: u32,
        try_decode_messages: bool,
    },
    // tonlib_api.tl, line 264
    #[serde(rename = "raw.sendMessage")]
    RawSendMessage {
        #[serde(with = "Base64Standard")]
        body: Vec<u8>,
    },
    // tonlib_api.tl, line 265
    #[serde(rename = "raw.sendMessageReturnHash")]
    RawSendMessageReturnHash {
        #[serde(with = "Base64Standard")]
        body: Vec<u8>,
    },
    // tonlib_api.tl, line 269
    #[serde(rename = "sync")]
    Sync {},
    // tonlib_api.tl, line 282
    #[serde(rename = "getAccountState")]
    GetAccountState {
        account_address: AccountAddress,
    },
    // tonlib_api.tl, line 300
    #[serde(rename = "smc.load")]
    SmcLoad {
        account_address: AccountAddress,
    },
    // tonlib_api.tl, line 301
    #[serde(rename = "smc.loadByTransaction")]
    SmcLoadByTransaction {
        account_address: AccountAddress,
        transaction_id: InternalTransactionId,
    },
    // tonlib_api.tl, line 302
    #[serde(rename = "smc.forget")]
    SmcForget {
        id: i64,
    },
    // tonlib_api.tl, line 303
    #[serde(rename = "smc.getCode")]
    SmcGetCode {
        id: i64,
    },
    // tonlib_api.tl, line 304
    #[serde(rename = "smc.getData")]
    SmcGetData {
        id: i64,
    },
    // tonlib_api.tl, line 305
    #[serde(rename = "smc.getState")]
    SmcGetState {
        id: i64,
    },
    // tonlib_api.tl, line 306
    #[serde(rename = "smc.runGetMethod")]
    SmcRunGetMethod {
        id: i64,
        method: SmcMethodId,
        stack: Vec<TvmStackEntry>,
    },
    // tonlib_api.tl, line 319
    #[serde(rename = "blocks.getMasterchainInfo")]
    BlocksGetMasterchainInfo {},
    // tonlib_api.tl, line 320
    #[serde(rename = "blocks.getShards")]
    BlocksGetShards {
        id: BlockIdExt,
    },
    // tonlib_api.tl, line 321
    #[serde(rename = "blocks.lookupBlock")]
    BlocksLookupBlock {
        mode: i32,
        id: BlockId,
        lt: i64,
        utime: i32,
    },
    // tonlib_api.tl, line 288
    #[serde(rename = "getConfigParam")]
    GetConfigParam {
        mode: u32,
        param: u32,
    },
<<<<<<< HEAD
    // tonlib_api.tl, line 314
=======
    // tonlib_api.tl, line 322
>>>>>>> de21244f
    #[serde(rename = "blocks.getTransactions")]
    BlocksGetTransactions {
        id: BlockIdExt,
        mode: u32,
        count: u32,
        after: BlocksAccountTransactionId,
    },
    // tonlib_ai.tl, line 335
    #[serde(rename = "liteServer.getInfo")]
    LiteServerGetInfo {},
    // tonlib_api.tl, line 324
    #[serde(rename = "blocks.getBlockHeader")]
    GetBlockHeader {
        id: BlockIdExt,
    },
    // tonlib_api.tl, line 345
    SetLogVerbosityLevel {
        new_verbosity_level: u32,
    },
    // tonlib_api.tl, line 348
    GetLogVerbosityLevel {},
}<|MERGE_RESOLUTION|>--- conflicted
+++ resolved
@@ -120,11 +120,7 @@
         mode: u32,
         param: u32,
     },
-<<<<<<< HEAD
-    // tonlib_api.tl, line 314
-=======
     // tonlib_api.tl, line 322
->>>>>>> de21244f
     #[serde(rename = "blocks.getTransactions")]
     BlocksGetTransactions {
         id: BlockIdExt,
