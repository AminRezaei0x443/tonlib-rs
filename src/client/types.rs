use crate::tl::TonFunction;
use crate::{client::connection::TonConnection, tl::stack::TvmCell};
use crate::{config::MAINNET_CONFIG, tl::types::LiteServerInfo};
use anyhow::anyhow;
use async_trait::async_trait;
use lazy_static::lazy_static;
use serde::{Deserialize, Serialize};
use std::error::Error;
use std::fmt;
use std::sync::Arc;
use std::time::Duration;
use tokio::sync::broadcast;

use crate::tl::types::{
    AccountAddress, BlockId, BlockIdExt, BlocksAccountTransactionId, BlocksHeader,
<<<<<<< HEAD
    BlocksMasterchainInfo, BlocksShards, BlocksTransactions, ChainConfigInfo, FullAccountState,
=======
    BlocksMasterchainInfo, BlocksShards, BlocksTransactions, ConfigInfo, FullAccountState,
>>>>>>> de21244f
    InternalTransactionId, RawFullAccountState, RawTransactions,
};
use crate::tl::TonNotification;
use crate::tl::TonResult;

#[derive(Debug, Clone)]
pub struct TonError {
    pub code: i32,
    pub message: String,
}

impl fmt::Display for TonError {
    fn fmt(&self, f: &mut fmt::Formatter) -> fmt::Result {
        write!(f, "TonError code: {}, message: {}", self.code, self.message)
    }
}

impl Error for TonError {}

pub type TonNotificationReceiver = broadcast::Receiver<Arc<TonNotification>>;

#[derive(Serialize, Deserialize, Debug, Clone, PartialEq, Eq, Hash)]
pub struct TonConnectionParams {
    pub config: String,
    pub blockchain_name: Option<String>,
    pub use_callbacks_for_network: bool,
    pub ignore_cache: bool,
    pub keystore_dir: Option<String>,
}

impl Default for TonConnectionParams {
    fn default() -> Self {
        TonConnectionParams {
            config: MAINNET_CONFIG.to_string(),
            blockchain_name: None,
            use_callbacks_for_network: false,
            ignore_cache: false,
            keystore_dir: None,
        }
    }
}

lazy_static! {
    pub static ref DEFAULT_CONNECTION_PARAMS: TonConnectionParams = TonConnectionParams::default();
}

#[derive(Serialize, Deserialize, Debug, Clone, PartialEq, Eq, Hash)]
pub struct RetryStrategy {
    pub interval_ms: u64,
    pub max_retries: usize,
}

impl Default for RetryStrategy {
    fn default() -> Self {
        RetryStrategy {
            interval_ms: 100,
            max_retries: 10,
        }
    }
}

lazy_static! {
    pub static ref DEFAULT_RETRY_STRATEGY: RetryStrategy = RetryStrategy::default();
}

#[allow(unused_variables)]
pub trait TonConnectionCallback {
    fn on_invoke(&self, id: u32) {}
    fn on_invoke_result(
        &self,
        id: u32,
        method: &str,
        duration: &Duration,
        res: &anyhow::Result<TonResult>,
    ) {
    }
    fn on_invoke_result_send_error(
        &self,
        id: u32,
        duration: &Duration,
        res: &anyhow::Result<TonResult>,
    ) {
    }
    fn on_notification(&self, notification: &TonNotification) {}
    fn on_invoke_error(&self, id: u32, error: &anyhow::Error) {}
    fn on_tonlib_error(&self, id: &Option<u32>, code: i32, error: &str) {}
    fn on_notification_parse_error(&self, error: &anyhow::Error) {}
}

pub struct DefaultConnectionCallback {}
impl TonConnectionCallback for DefaultConnectionCallback {}

#[async_trait]
pub trait TonFunctions {
    async fn get_connection(&self) -> anyhow::Result<TonConnection>;

    async fn invoke_on_connection(
        &self,
        function: &TonFunction,
    ) -> anyhow::Result<(TonConnection, TonResult)>;

    async fn invoke(&self, function: &TonFunction) -> anyhow::Result<TonResult> {
        self.invoke_on_connection(function).await.map(|(_, r)| r)
    }

    async fn get_raw_account_state(
        &self,
        account_address: &str,
    ) -> anyhow::Result<RawFullAccountState> {
        let func = TonFunction::RawGetAccountState {
            account_address: AccountAddress {
                account_address: String::from(account_address),
            },
        };
        let result = self.invoke(&func).await?;
        match result {
            TonResult::RawFullAccountState(state) => Ok(state),
            r => Err(anyhow!("Expected RawFullAccountState, got: {:?}", r)),
        }
    }

    async fn get_raw_transactions(
        &self,
        account_address: &str,
        from_transaction_id: &InternalTransactionId,
    ) -> anyhow::Result<RawTransactions> {
        let func = TonFunction::RawGetTransactions {
            account_address: AccountAddress {
                account_address: String::from(account_address),
            },
            from_transaction_id: from_transaction_id.clone(),
        };
        let result = self.invoke(&func).await?;
        match result {
            TonResult::RawTransactions(state) => Ok(state),
            r => Err(anyhow!("Expected RawTransactions, got: {:?}", r)),
        }
    }

    async fn get_raw_transactions_v2(
        &self,
        account_address: &str,
        from_transaction_id: &InternalTransactionId,
        count: usize,
        try_decode_messages: bool,
    ) -> anyhow::Result<RawTransactions> {
        let func = TonFunction::RawGetTransactionsV2 {
            account_address: AccountAddress {
                account_address: String::from(account_address),
            },
            from_transaction_id: from_transaction_id.clone(),
            count: count as u32,
            try_decode_messages,
        };
        let result = self.invoke(&func).await?;
        match result {
            TonResult::RawTransactions(state) => Ok(state),
            r => Err(anyhow!("Expected RawTransactions, got: {:?}", r)),
        }
    }

    async fn send_raw_message(&self, body: &[u8]) -> anyhow::Result<()> {
        let func = TonFunction::RawSendMessage {
            body: body.to_vec(),
        };
        let result = self.invoke(&func).await?;
        match result {
            TonResult::Ok {} => Ok(()),
            r => Err(anyhow!("Expected Ok, got: {:?}", r)),
        }
    }

    async fn send_raw_message_return_hash(&self, body: &[u8]) -> anyhow::Result<Vec<u8>> {
        let func = TonFunction::RawSendMessageReturnHash {
            body: body.to_vec(),
        };
        let result = self.invoke(&func).await?;
        match result {
            TonResult::RawExtMessageInfo(info) => Ok(info.hash),
            r => Err(anyhow!("Expected RawExtMessageInfo, got: {:?}", r)),
        }
    }

    async fn sync(&self) -> anyhow::Result<(TonConnection, BlockIdExt)> {
        let func = TonFunction::Sync {};
        let (conn, result) = self.invoke_on_connection(&func).await?;
        match result {
            TonResult::BlockIdExt(result) => Ok((conn, result)),
            r => Err(anyhow!("Expected BlockIdExt, got: {:?}", r)),
        }
    }

    async fn get_account_state(&self, account_address: &str) -> anyhow::Result<FullAccountState> {
        let func = TonFunction::GetAccountState {
            account_address: AccountAddress {
                account_address: String::from(account_address),
            },
        };
        let result = self.invoke(&func).await?;
        match result {
            TonResult::FullAccountState(state) => Ok(state),
            r => Err(anyhow!("Expected FullAccountState, got: {:?}", r)),
        }
    }

    async fn smc_load(&self, account_address: &str) -> anyhow::Result<(TonConnection, i64)> {
        let func = TonFunction::SmcLoad {
            account_address: AccountAddress {
                account_address: String::from(account_address),
            },
        };
        let (conn, result) = self.invoke_on_connection(&func).await?;
        match result {
            TonResult::SmcInfo(smc_info) => Ok((conn, smc_info.id)),
            r => Err(anyhow!("Expected SmcInfo, got: {:?}", r)),
        }
    }

    async fn smc_load_by_transaction(
        &self,
        account_address: &str,
        transaction_id: &InternalTransactionId,
    ) -> anyhow::Result<(TonConnection, i64)> {
        let func = TonFunction::SmcLoadByTransaction {
            account_address: AccountAddress {
                account_address: String::from(account_address),
            },
            transaction_id: transaction_id.clone(),
        };
        let (conn, result) = self.invoke_on_connection(&func).await?;
        match result {
            TonResult::SmcInfo(smc_info) => Ok((conn, smc_info.id)),
            r => Err(anyhow!("Expected SmcInfo, got: {:?}", r)),
        }
    }

    async fn smc_forget(&self, id: i64) -> anyhow::Result<TonResult> {
        let func = TonFunction::SmcForget { id };
        let result = self.invoke(&func).await?;
        Ok(result)
    }

    async fn smc_get_code(&self, id: i64) -> anyhow::Result<TvmCell> {
        let func = TonFunction::SmcGetCode { id: id };
        let result = self.invoke(&func).await?;
        match result {
            TonResult::TvmCell(cell) => Ok(cell),
            r => Err(anyhow!("Expected TvmCell, got: {:?}", r)),
        }
    }

    async fn smc_get_data(&self, id: i64) -> anyhow::Result<TvmCell> {
        let func = TonFunction::SmcGetData { id: id };
        let result = self.invoke(&func).await?;
        match result {
            TonResult::TvmCell(cell) => Ok(cell),
            r => Err(anyhow!("Expected TvmCell, got: {:?}", r)),
        }
    }

    async fn smc_get_state(&self, id: i64) -> anyhow::Result<TvmCell> {
        let func = TonFunction::SmcGetState { id: id };
        let result = self.invoke(&func).await?;
        match result {
            TonResult::TvmCell(cell) => Ok(cell),
            r => Err(anyhow!("Expected TvmCell, got: {:?}", r)),
        }
    }

    async fn get_masterchain_info(&self) -> anyhow::Result<BlocksMasterchainInfo> {
        let func = TonFunction::BlocksGetMasterchainInfo {};
        let result = self.invoke(&func).await?;
        match result {
            TonResult::BlocksMasterchainInfo(result) => Ok(result),
            r => Err(anyhow!("Expected BlocksMasterchainInfo, got: {:?}", r)),
        }
    }

    async fn get_block_shards(&self, block_id: &BlockIdExt) -> anyhow::Result<BlocksShards> {
        let func = TonFunction::BlocksGetShards {
            id: block_id.clone(),
        };
        let result = self.invoke(&func).await?;
        match result {
            TonResult::BlocksShards(result) => Ok(result),
            r => Err(anyhow!("Expected BlocksShards, got: {:?}", r)),
        }
    }

    /// Attempts to find block by specified query.
    ///
    /// * `mode`: Lookup mode: `1` - by `block_id.seqno`, `2` - by `lt`, `4` - by `utime`.
    async fn lookup_block(
        &self,
        mode: i32,
        block_id: &BlockId,
        lt: i64,
        utime: i32,
    ) -> anyhow::Result<BlockIdExt> {
        let func = TonFunction::BlocksLookupBlock {
            mode,
            id: block_id.clone(),
            lt,
            utime,
        };
        let result = self.invoke(&func).await?;
        match result {
            TonResult::BlockIdExt(result) => Ok(result),
            r => Err(anyhow!("Expected BlockIdExt, got: {:?}", r)),
        }
    }

    /// Returns up to specified number of ids of transactions in specified block.
    ///
    /// * `block_id`: ID of the block to retrieve transactions for (either masterchain or shard).
    /// * `mode`: Use `7` to get first chunk of transactions or `7 + 128` for subsequent chunks.
    /// * `count`: Maximum mumber of transactions to retrieve.
    /// * `after`: Specify `NULL_BLOCKS_ACCOUNT_TRANSACTION_ID` to get the first chunk
    ///             or id of the last retrieved tx for subsequent chunks.
    ///
    async fn get_block_transactions(
        &self,
        block_id: &BlockIdExt,
        mode: u32,
        count: u32,
        after: &BlocksAccountTransactionId,
    ) -> anyhow::Result<BlocksTransactions> {
        let func = TonFunction::BlocksGetTransactions {
            id: block_id.clone(),
            mode,
            count,
            after: after.clone(),
        };
        let result = self.invoke(&func).await?;
        match result {
            TonResult::BlocksTransactions(result) => Ok(result),
            r => Err(anyhow!("Expected BlocksTransactions, got: {:?}", r)),
        }
    }

    async fn lite_server_get_info(&self) -> anyhow::Result<LiteServerInfo> {
        let func = TonFunction::LiteServerGetInfo {};
        let result = self.invoke(&func).await?;
        match result {
            TonResult::LiteServerInfo(result) => Ok(result),
            r => Err(anyhow!("Expected LiteServerInfo, got: {:?}", r)),
        }
    }

    async fn get_block_header(&self, block_id: &BlockIdExt) -> anyhow::Result<BlocksHeader> {
        let func = TonFunction::GetBlockHeader {
            id: block_id.clone(),
        };
        let result = self.invoke(&func).await?;
        match result {
            TonResult::BlocksHeader(header) => Ok(header),
            r => Err(anyhow!("Expected BlocksHeader, got: {:?}", r)),
        }
    }

<<<<<<< HEAD
    async fn get_config_param(&self, mode: u32, param: u32) -> anyhow::Result<ChainConfigInfo> {
        let func = TonFunction::GetConfigParam { mode, param };
        let result = self.invoke(&func).await?;
        match result {
            TonResult::ChainConfigInfo(result) => Ok(result),
            r => Err(anyhow!("Expected ChainConfigInfo, got: {:?}", r)),
=======
    async fn get_config_param(&self, mode: u32, param: u32) -> anyhow::Result<ConfigInfo> {
        let func = TonFunction::GetConfigParam { mode, param };
        let result = self.invoke(&func).await?;
        match result {
            TonResult::ConfigInfo(result) => Ok(result),
            r => Err(anyhow!("Expected ConfigInfo, got: {:?}", r)),
>>>>>>> de21244f
        }
    }

    async fn get_log_verbosity_level(&self) -> anyhow::Result<u32> {
        let func = TonFunction::GetLogVerbosityLevel {};
        let result = self.invoke(&func).await?;
        match result {
            TonResult::LogVerbosityLevel(log_verbosity_level) => {
                Ok(log_verbosity_level.verbosity_level)
            }
            r => Err(anyhow!("Expected options.info, got: {:?}", r)),
        }
    }
}<|MERGE_RESOLUTION|>--- conflicted
+++ resolved
@@ -13,11 +13,7 @@
 
 use crate::tl::types::{
     AccountAddress, BlockId, BlockIdExt, BlocksAccountTransactionId, BlocksHeader,
-<<<<<<< HEAD
-    BlocksMasterchainInfo, BlocksShards, BlocksTransactions, ChainConfigInfo, FullAccountState,
-=======
     BlocksMasterchainInfo, BlocksShards, BlocksTransactions, ConfigInfo, FullAccountState,
->>>>>>> de21244f
     InternalTransactionId, RawFullAccountState, RawTransactions,
 };
 use crate::tl::TonNotification;
@@ -378,21 +374,12 @@
         }
     }
 
-<<<<<<< HEAD
-    async fn get_config_param(&self, mode: u32, param: u32) -> anyhow::Result<ChainConfigInfo> {
-        let func = TonFunction::GetConfigParam { mode, param };
-        let result = self.invoke(&func).await?;
-        match result {
-            TonResult::ChainConfigInfo(result) => Ok(result),
-            r => Err(anyhow!("Expected ChainConfigInfo, got: {:?}", r)),
-=======
     async fn get_config_param(&self, mode: u32, param: u32) -> anyhow::Result<ConfigInfo> {
         let func = TonFunction::GetConfigParam { mode, param };
         let result = self.invoke(&func).await?;
         match result {
             TonResult::ConfigInfo(result) => Ok(result),
             r => Err(anyhow!("Expected ConfigInfo, got: {:?}", r)),
->>>>>>> de21244f
         }
     }
 
