use anyhow::anyhow;
use serde::{Deserialize, Serialize};
use strum::IntoStaticStr;

use crate::tl::stack::TvmCell;
use crate::tl::types::{
<<<<<<< HEAD
    BlockIdExt, BlocksHeader, BlocksMasterchainInfo, BlocksShards, BlocksTransactions,
    ChainConfigInfo, FullAccountState, LogVerbosityLevel, OptionsInfo, RawExtMessageInfo,
=======
    BlockIdExt, BlocksHeader, BlocksMasterchainInfo, BlocksShards, BlocksTransactions, ConfigInfo,
    FullAccountState, LiteServerInfo, LogVerbosityLevel, OptionsInfo, RawExtMessageInfo,
>>>>>>> de21244f
    RawFullAccountState, RawTransactions, SmcInfo, SmcRunResult, UpdateSyncState,
};

#[derive(IntoStaticStr, Serialize, Deserialize, Debug, Clone, PartialEq, Eq, Hash)]
#[serde(tag = "@type", rename_all = "camelCase")]
pub enum TonResult {
    // tonlib_api.tl, line 20
    Error {
        code: i32,
        message: String,
    },
    // tonlib_api.tl, line 21
    Ok {},
    // tonlib_api.tl, line 30
    #[serde(rename = "options.info")]
    OptionsInfo(OptionsInfo),
    // tonlib_api.tl, line 51
    #[serde(rename = "ton.blockIdExt")]
    BlockIdExt(BlockIdExt),
    // tonlib_api.tl, line 53
    #[serde(rename = "raw.fullAccountState")]
    RawFullAccountState(RawFullAccountState),
    // tonlib_api.tl, line 56
    #[serde(rename = "raw.transactions")]
    RawTransactions(RawTransactions),
    // tonlib_api.tl, line 58
    #[serde(rename = "raw.extMessageInfo")]
    RawExtMessageInfo(RawExtMessageInfo),
    // tonlib_api.tl, line 88
    #[serde(rename = "fullAccountState")]
    FullAccountState(FullAccountState),
    // tonlib_api.tl, line 177
    #[serde(rename = "smc.info")]
    SmcInfo(SmcInfo),
    // tonlib_api.tl, line 182
    #[serde(rename = "smc.runResult")]
    SmcRunResult(SmcRunResult),
    // tonlib_api.tl, line 188
    #[serde(rename = "updateSyncState")]
    UpdateSyncState(UpdateSyncState),
    // tonlib_api.tl, line 203
    #[serde(rename = "liteServer.info")]
    LiteServerInfo(LiteServerInfo),
    // tonlib_api.tl, line 210
    #[serde(rename = "logVerbosityLevel")]
    LogVerbosityLevel(LogVerbosityLevel),
    // tonlib_api.tl, line 213
    #[serde(rename = "blocks.masterchainInfo")]
    BlocksMasterchainInfo(BlocksMasterchainInfo),
    // tonlib_api.tl, line 214
    #[serde(rename = "blocks.shards")]
    BlocksShards(BlocksShards),
    // tonlib_api.tl, line 217
    #[serde(rename = "blocks.transactions")]
    BlocksTransactions(BlocksTransactions),
    // tonlib_api.tl, line 218
    #[serde(rename = "blocks.header")]
    BlocksHeader(BlocksHeader),
    // tonlib_api.tl, line 228
    #[serde(rename = "configInfo")]
<<<<<<< HEAD
    ChainConfigInfo(ChainConfigInfo),
=======
    ConfigInfo(ConfigInfo),

    #[serde(rename = "tvm.cell")]
    TvmCell(TvmCell),
>>>>>>> de21244f
}

impl TonResult {
    pub fn expect_ok(&self) -> anyhow::Result<()> {
        match self {
            TonResult::Ok {} => Ok(()),
            r => Err(anyhow!("Expected Ok, got: {:?}", r)),
        }
    }
}<|MERGE_RESOLUTION|>--- conflicted
+++ resolved
@@ -4,13 +4,8 @@
 
 use crate::tl::stack::TvmCell;
 use crate::tl::types::{
-<<<<<<< HEAD
-    BlockIdExt, BlocksHeader, BlocksMasterchainInfo, BlocksShards, BlocksTransactions,
-    ChainConfigInfo, FullAccountState, LogVerbosityLevel, OptionsInfo, RawExtMessageInfo,
-=======
     BlockIdExt, BlocksHeader, BlocksMasterchainInfo, BlocksShards, BlocksTransactions, ConfigInfo,
     FullAccountState, LiteServerInfo, LogVerbosityLevel, OptionsInfo, RawExtMessageInfo,
->>>>>>> de21244f
     RawFullAccountState, RawTransactions, SmcInfo, SmcRunResult, UpdateSyncState,
 };
 
@@ -71,14 +66,10 @@
     BlocksHeader(BlocksHeader),
     // tonlib_api.tl, line 228
     #[serde(rename = "configInfo")]
-<<<<<<< HEAD
-    ChainConfigInfo(ChainConfigInfo),
-=======
     ConfigInfo(ConfigInfo),
 
     #[serde(rename = "tvm.cell")]
     TvmCell(TvmCell),
->>>>>>> de21244f
 }
 
 impl TonResult {
