--- conflicted
+++ resolved
@@ -543,11 +543,7 @@
 
 // tonlib_api.tl, line 228
 #[derive(Serialize, Deserialize, Debug, Clone, PartialEq, Eq, Hash)]
-<<<<<<< HEAD
-pub struct ChainConfigInfo {
-=======
 pub struct ConfigInfo {
->>>>>>> de21244f
     pub config: TvmCell,
 }
 
